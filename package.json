--- conflicted
+++ resolved
@@ -52,14 +52,8 @@
         "moment-timezone": "^0.5.41",
         "@popperjs/core": "^2.10.2",
         "prop-types": "^15.7.2",
-<<<<<<< HEAD
         "react": "^18.2.0",
         "react-dom": "^18.2.0",
-        "taggify": "^1.2.1"
-=======
-        "react": "^16.14.0",
-        "react-dom": "^16.14.0",
         "taggify": "git+ssh://git@github.com/ibexa/taggify.git#v1.2.2"
->>>>>>> 219b71b7
     }
 }