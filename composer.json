{
    "name": "ibexa/admin-ui-assets",
    "description": "External assets dependencies for Ibexa AdminUI",
    "license": "GPL-2.0",
    "replace": {
        "ezsystems/ezplatform-admin-ui-assets": "*"
    },
    "authors": [
        {
            "name": "eZ dev-team & eZ Community",
            "homepage": "https://github.com/ezsystems/ezplatform/contributors"
        }
    ],
    "require": {
        "php": "^7.4",
        "symfony/http-kernel": "^5.0"
    },
    "autoload": {
        "psr-4": {
            "EzSystems\\EzPlatformAdminUiAssetsBundle\\": "/",
            "Ibexa\\Bundle\\AdminUiAssets\\": "src/bundle/"
        }
    },
    "extra": {
        "branch-alias": {
            "dev-main": "4.0.x-dev"
        }
    }
<<<<<<< HEAD
  ],
  "require": {
    "php": "^7.3 || ^8.0",
    "symfony/http-kernel": "^5.0"
  },
  "autoload": {
    "psr-4": {
      "EzSystems\\EzPlatformAdminUiAssetsBundle\\": "/"
    }
  }
=======
>>>>>>> cd11a08d
}<|MERGE_RESOLUTION|>--- conflicted
+++ resolved
@@ -12,7 +12,7 @@
         }
     ],
     "require": {
-        "php": "^7.4",
+        "php": "^7.4 || ^8.0",
         "symfony/http-kernel": "^5.0"
     },
     "autoload": {
@@ -26,17 +26,4 @@
             "dev-main": "4.0.x-dev"
         }
     }
-<<<<<<< HEAD
-  ],
-  "require": {
-    "php": "^7.3 || ^8.0",
-    "symfony/http-kernel": "^5.0"
-  },
-  "autoload": {
-    "psr-4": {
-      "EzSystems\\EzPlatformAdminUiAssetsBundle\\": "/"
-    }
-  }
-=======
->>>>>>> cd11a08d
 }